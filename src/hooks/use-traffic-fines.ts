
<<<<<<< HEAD
/**
 * This file is maintained for backward compatibility.
 * Please use the new modular hooks from the traffic-fines directory.
 */
export { useTrafficFines } from './traffic-fines';

// Export all types from the types file
export type {
  TrafficFine,
  TrafficFineStatusType,
  TrafficFinePayload,
  TrafficFineCreatePayload
} from './traffic-fines/types';
=======
import { useState, useEffect } from 'react';
import { supabase } from '@/lib/supabase';
import { ValidationResultType } from '@/components/fines/validation/types';

export interface TrafficFine {
  id: string;
  license_plate?: string;
  fine_amount?: number;
  violation_date?: string;
  payment_date?: string;
  payment_status: 'pending' | 'paid' | 'disputed';
  validation_status: 'pending' | 'validated' | 'failed';
  fine_type?: string;
  validation_result?: any;
  violation_number?: string;
  serial_number?: string;
  location?: string;
  violation_charge?: string;
  lease_id?: string;
}

export function useTrafficFines() {
  const [trafficFines, setTrafficFines] = useState<TrafficFine[]>([]);
  const [isLoading, setIsLoading] = useState(false);
  const [error, setError] = useState<Error | null>(null);

  // Fetch traffic fines with optional status filter
  const fetchTrafficFines = async (status: string = 'all') => {
    setIsLoading(true);
    setError(null);
    
    try {
      let query = supabase
        .from('traffic_fines')
        .select('*')
        .order('created_at', { ascending: false });
        
      if (status !== 'all') {
        query = query.eq('payment_status', status);
      }
      
      const { data, error } = await query;
      
      if (error) {
        throw new Error(`Failed to fetch traffic fines: ${error.message}`);
      }
      
      setTrafficFines(data as TrafficFine[]);
    } catch (err) {
      console.error('Error fetching traffic fines:', err);
      setError(err instanceof Error ? err : new Error('Failed to fetch traffic fines'));
    } finally {
      setIsLoading(false);
    }
  };
  
  // Update traffic fine status
  const updateTrafficFineStatus = async (fineId: string, status: 'pending' | 'paid' | 'disputed') => {
    try {
      const { error } = await supabase
        .from('traffic_fines')
        .update({ payment_status: status, payment_date: status === 'paid' ? new Date() : null })
        .eq('id', fineId);
        
      if (error) {
        throw new Error(`Failed to update traffic fine status: ${error.message}`);
      }
      
      // Update the local state to reflect the change
      setTrafficFines(prevFines => 
        prevFines.map(fine => 
          fine.id === fineId
            ? { ...fine, payment_status: status, payment_date: status === 'paid' ? new Date().toISOString() : null }
            : fine
        )
      );
      
      return { success: true };
    } catch (err) {
      console.error('Error updating traffic fine status:', err);
      throw err;
    }
  };
  
  // Validate a traffic fine
  const validateTrafficFine = async (fineId: string, licensePlate: string): Promise<ValidationResultType> => {
    try {
      // This would normally call an external API or service
      // For now, we'll simulate a validation response
      const isValid = Math.random() > 0.2; // 80% chance of successful validation
      const hasFine = Math.random() > 0.5; // 50% chance of having a fine
      
      // Update the validation status in the database
      const { error: updateError } = await supabase
        .from('traffic_fines')
        .update({
          validation_status: isValid ? 'validated' : 'failed',
          validation_result: {
            validated_at: new Date(),
            has_fine: hasFine,
            details: hasFine ? 'Traffic fine confirmed' : 'No traffic fine found'
          },
          validation_date: new Date()
        })
        .eq('id', fineId);
        
      if (updateError) {
        throw new Error(`Failed to update validation status: ${updateError.message}`);
      }
      
      // Record the validation in a separate validation log
      const { error: logError } = await supabase
        .from('traffic_fine_validations')
        .insert({
          fine_id: fineId,
          license_plate: licensePlate,
          validation_source: 'manual',
          result: {
            has_fine: hasFine,
            is_valid: isValid,
            details: hasFine ? 'Traffic fine confirmed' : 'No traffic fine found'
          }
        });
        
      if (logError) {
        console.error('Error logging validation:', logError);
      }
      
      // Update the local state
      setTrafficFines(prevFines => 
        prevFines.map(fine => 
          fine.id === fineId
            ? { 
                ...fine, 
                validation_status: isValid ? 'validated' : 'failed',
                validation_result: {
                  validated_at: new Date(),
                  has_fine: hasFine,
                  details: hasFine ? 'Traffic fine confirmed' : 'No traffic fine found'
                },
                validation_date: new Date().toISOString()
              }
            : fine
        )
      );
      
      return {
        isValid,
        message: isValid ? 'Validation successful' : 'Validation failed',
        licensePlate,
        validationDate: new Date(),
        validationSource: 'system',
        hasFine,
        details: hasFine ? 'Traffic fine confirmed' : 'No traffic fine found'
      };
    } catch (err) {
      console.error('Error validating traffic fine:', err);
      throw err;
    }
  };

  // Create a new traffic fine
  export interface TrafficFineCreatePayload {
    violationNumber: string;
    licensePlate: string;
    violationDate: Date;
    fineAmount: number;
    violationCharge?: string;
    location?: string;
    paymentStatus: 'pending' | 'paid' | 'disputed';
  }

  const createTrafficFine = async (data: TrafficFineCreatePayload) => {
    try {
      const { error } = await supabase
        .from('traffic_fines')
        .insert({
          violation_number: data.violationNumber,
          license_plate: data.licensePlate,
          violation_date: data.violationDate.toISOString(),
          fine_amount: data.fineAmount,
          violation_charge: data.violationCharge,
          location: data.location,
          payment_status: data.paymentStatus,
          validation_status: 'pending'
        });
      
      if (error) {
        throw new Error(`Failed to create traffic fine: ${error.message}`);
      }
      
      // Refresh the fines list
      fetchTrafficFines();
      
      return { success: true };
    } catch (err) {
      console.error('Error creating traffic fine:', err);
      throw err;
    }
  };
  
  // Load traffic fines on component mount
  useEffect(() => {
    fetchTrafficFines();
  }, []);
  
  return {
    trafficFines,
    isLoading,
    error,
    refetchTrafficFines: fetchTrafficFines,
    updateTrafficFineStatus,
    validateTrafficFine,
    createTrafficFine
  };
}

export type { TrafficFineCreatePayload };
>>>>>>> f7dced31
<|MERGE_RESOLUTION|>--- conflicted
+++ resolved
@@ -1,235 +1,15 @@
 
-<<<<<<< HEAD
 /**
  * This file is maintained for backward compatibility.
  * Please use the new modular hooks from the traffic-fines directory.
  */
-export { useTrafficFines } from './traffic-fines';
+export {
+  useTrafficFines,
+  type TrafficFineStatusType,
+  type TrafficFinePayload,
+  type TrafficFineCreatePayload
+} from './traffic-fines';
 
-// Export all types from the types file
-export type {
-  TrafficFine,
-  TrafficFineStatusType,
-  TrafficFinePayload,
-  TrafficFineCreatePayload
-} from './traffic-fines/types';
-=======
-import { useState, useEffect } from 'react';
-import { supabase } from '@/lib/supabase';
-import { ValidationResultType } from '@/components/fines/validation/types';
-
-export interface TrafficFine {
-  id: string;
-  license_plate?: string;
-  fine_amount?: number;
-  violation_date?: string;
-  payment_date?: string;
-  payment_status: 'pending' | 'paid' | 'disputed';
-  validation_status: 'pending' | 'validated' | 'failed';
-  fine_type?: string;
-  validation_result?: any;
-  violation_number?: string;
-  serial_number?: string;
-  location?: string;
-  violation_charge?: string;
-  lease_id?: string;
-}
-
-export function useTrafficFines() {
-  const [trafficFines, setTrafficFines] = useState<TrafficFine[]>([]);
-  const [isLoading, setIsLoading] = useState(false);
-  const [error, setError] = useState<Error | null>(null);
-
-  // Fetch traffic fines with optional status filter
-  const fetchTrafficFines = async (status: string = 'all') => {
-    setIsLoading(true);
-    setError(null);
-    
-    try {
-      let query = supabase
-        .from('traffic_fines')
-        .select('*')
-        .order('created_at', { ascending: false });
-        
-      if (status !== 'all') {
-        query = query.eq('payment_status', status);
-      }
-      
-      const { data, error } = await query;
-      
-      if (error) {
-        throw new Error(`Failed to fetch traffic fines: ${error.message}`);
-      }
-      
-      setTrafficFines(data as TrafficFine[]);
-    } catch (err) {
-      console.error('Error fetching traffic fines:', err);
-      setError(err instanceof Error ? err : new Error('Failed to fetch traffic fines'));
-    } finally {
-      setIsLoading(false);
-    }
-  };
-  
-  // Update traffic fine status
-  const updateTrafficFineStatus = async (fineId: string, status: 'pending' | 'paid' | 'disputed') => {
-    try {
-      const { error } = await supabase
-        .from('traffic_fines')
-        .update({ payment_status: status, payment_date: status === 'paid' ? new Date() : null })
-        .eq('id', fineId);
-        
-      if (error) {
-        throw new Error(`Failed to update traffic fine status: ${error.message}`);
-      }
-      
-      // Update the local state to reflect the change
-      setTrafficFines(prevFines => 
-        prevFines.map(fine => 
-          fine.id === fineId
-            ? { ...fine, payment_status: status, payment_date: status === 'paid' ? new Date().toISOString() : null }
-            : fine
-        )
-      );
-      
-      return { success: true };
-    } catch (err) {
-      console.error('Error updating traffic fine status:', err);
-      throw err;
-    }
-  };
-  
-  // Validate a traffic fine
-  const validateTrafficFine = async (fineId: string, licensePlate: string): Promise<ValidationResultType> => {
-    try {
-      // This would normally call an external API or service
-      // For now, we'll simulate a validation response
-      const isValid = Math.random() > 0.2; // 80% chance of successful validation
-      const hasFine = Math.random() > 0.5; // 50% chance of having a fine
-      
-      // Update the validation status in the database
-      const { error: updateError } = await supabase
-        .from('traffic_fines')
-        .update({
-          validation_status: isValid ? 'validated' : 'failed',
-          validation_result: {
-            validated_at: new Date(),
-            has_fine: hasFine,
-            details: hasFine ? 'Traffic fine confirmed' : 'No traffic fine found'
-          },
-          validation_date: new Date()
-        })
-        .eq('id', fineId);
-        
-      if (updateError) {
-        throw new Error(`Failed to update validation status: ${updateError.message}`);
-      }
-      
-      // Record the validation in a separate validation log
-      const { error: logError } = await supabase
-        .from('traffic_fine_validations')
-        .insert({
-          fine_id: fineId,
-          license_plate: licensePlate,
-          validation_source: 'manual',
-          result: {
-            has_fine: hasFine,
-            is_valid: isValid,
-            details: hasFine ? 'Traffic fine confirmed' : 'No traffic fine found'
-          }
-        });
-        
-      if (logError) {
-        console.error('Error logging validation:', logError);
-      }
-      
-      // Update the local state
-      setTrafficFines(prevFines => 
-        prevFines.map(fine => 
-          fine.id === fineId
-            ? { 
-                ...fine, 
-                validation_status: isValid ? 'validated' : 'failed',
-                validation_result: {
-                  validated_at: new Date(),
-                  has_fine: hasFine,
-                  details: hasFine ? 'Traffic fine confirmed' : 'No traffic fine found'
-                },
-                validation_date: new Date().toISOString()
-              }
-            : fine
-        )
-      );
-      
-      return {
-        isValid,
-        message: isValid ? 'Validation successful' : 'Validation failed',
-        licensePlate,
-        validationDate: new Date(),
-        validationSource: 'system',
-        hasFine,
-        details: hasFine ? 'Traffic fine confirmed' : 'No traffic fine found'
-      };
-    } catch (err) {
-      console.error('Error validating traffic fine:', err);
-      throw err;
-    }
-  };
-
-  // Create a new traffic fine
-  export interface TrafficFineCreatePayload {
-    violationNumber: string;
-    licensePlate: string;
-    violationDate: Date;
-    fineAmount: number;
-    violationCharge?: string;
-    location?: string;
-    paymentStatus: 'pending' | 'paid' | 'disputed';
-  }
-
-  const createTrafficFine = async (data: TrafficFineCreatePayload) => {
-    try {
-      const { error } = await supabase
-        .from('traffic_fines')
-        .insert({
-          violation_number: data.violationNumber,
-          license_plate: data.licensePlate,
-          violation_date: data.violationDate.toISOString(),
-          fine_amount: data.fineAmount,
-          violation_charge: data.violationCharge,
-          location: data.location,
-          payment_status: data.paymentStatus,
-          validation_status: 'pending'
-        });
-      
-      if (error) {
-        throw new Error(`Failed to create traffic fine: ${error.message}`);
-      }
-      
-      // Refresh the fines list
-      fetchTrafficFines();
-      
-      return { success: true };
-    } catch (err) {
-      console.error('Error creating traffic fine:', err);
-      throw err;
-    }
-  };
-  
-  // Load traffic fines on component mount
-  useEffect(() => {
-    fetchTrafficFines();
-  }, []);
-  
-  return {
-    trafficFines,
-    isLoading,
-    error,
-    refetchTrafficFines: fetchTrafficFines,
-    updateTrafficFineStatus,
-    validateTrafficFine,
-    createTrafficFine
-  };
-}
-
-export type { TrafficFineCreatePayload };
->>>>>>> f7dced31
+// Export the TrafficFine type directly from the query file
+// This ensures components that import it directly will get the correct type
+export type { TrafficFine } from './traffic-fines/use-traffic-fines-query';